#!/bin/bash
set -x
<<<<<<< HEAD

chroot /host/ which grubby

# if grubby is not there, let's send a message
if [ $? -ne 0 ]; then
    exit 127
fi

=======
REDHAT_RELEASE_FILE="/host/etc/redhat-release"
>>>>>>> 1f1799bf
declare -a kargs=( "$@" )
ret=0
if grep --quiet CoreOS "$REDHAT_RELEASE_FILE"; then
    args=$(chroot /host/ rpm-ostree kargs)
    for t in "${kargs[@]}";do
        if [[ $args != *${t}* ]];then
            chroot /host/ rpm-ostree kargs --append ${t}
            let ret++
        fi
    done
else
    eval `chroot /host/ grubby --info=DEFAULT | grep args`
    for t in "${kargs[@]}";do
        if [[ $args != *${t}* ]];then
            chroot /host/ grubby --update-kernel=DEFAULT --args=${t}
            let ret++
        fi
    done
fi
echo $ret<|MERGE_RESOLUTION|>--- conflicted
+++ resolved
@@ -1,17 +1,8 @@
 #!/bin/bash
 set -x
-<<<<<<< HEAD
 
-chroot /host/ which grubby
+REDHAT_RELEASE_FILE="/host/etc/redhat-release"
 
-# if grubby is not there, let's send a message
-if [ $? -ne 0 ]; then
-    exit 127
-fi
-
-=======
-REDHAT_RELEASE_FILE="/host/etc/redhat-release"
->>>>>>> 1f1799bf
 declare -a kargs=( "$@" )
 ret=0
 if grep --quiet CoreOS "$REDHAT_RELEASE_FILE"; then
@@ -23,6 +14,12 @@
         fi
     done
 else
+    chroot /host/ which grubby
+    # if grubby is not there, let's tell it
+    if [ $? -ne 0 ]; then
+        exit 127
+    fi
+
     eval `chroot /host/ grubby --info=DEFAULT | grep args`
     for t in "${kargs[@]}";do
         if [[ $args != *${t}* ]];then
